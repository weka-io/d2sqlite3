// Written in the D programming language
/++
This module provides a simple "object-oriented" interface to the SQLite database engine.
See example in the documentation for the Database struct below. The (hopefully) complete C
API is available through the $(D sqlite3) module, which is publicly imported by this module.

Copyright:
    Copyright Nicolas Sicard, 2011-2014.

License:
    $(LINK2 http://www.boost.org/LICENSE_1_0.txt, Boost License 1.0).

Authors:
    Nicolas Sicard (dransic@gmail.com).

Macros:
    D = <tt>$0</tt>
    DK = <strong><tt>$0</tt></strong>
+/
module d2sqlite3;

import std.algorithm;
import std.array;
import std.conv;
import std.exception;
import std.range;
import std.string;
import std.traits;
import std.typecons;
import std.typetuple;
import std.variant;
import std.c.string : memcpy;
public import sqlite3;

// debug import std.stdio;


/// SQLite type codes
enum SqliteType
{
    INTEGER = SQLITE_INTEGER, ///
    FLOAT = SQLITE_FLOAT, ///
    TEXT = SQLITE3_TEXT, ///
    BLOB = SQLITE_BLOB, ///
    NULL = SQLITE_NULL ///
}

/++
Gets the library's version string (e.g. "3.8.7").
+/
string versionString()
{
    return to!string(sqlite3_libversion());
}

/++
Gets the library's version number (e.g. 3008007).
+/
int versionNumber() nothrow
{
    return sqlite3_libversion_number();
}

/++
Tells whether SQLite was compiled with the thread-safe options.
    
See_also: ($LINK http://www.sqlite.org/c3ref/threadsafe.html).
+/
bool threadSafe() nothrow
{
    return cast(bool) sqlite3_threadsafe();
}

/// Initializes or shuts down SQLite.
void initialize()
{
    auto result = sqlite3_initialize(); 
    enforce(result == SQLITE_OK,
            new SqliteException("Initialization: error %s".format(result)));
}
/// Ditto
void shutdown()
{
    auto result = sqlite3_shutdown(); 
    enforce(result == SQLITE_OK,
            new SqliteException("Shutdown: error %s".format(result)));
}

/++
Sets a configuration option. Use before initialization, e.g. before the first
call to initialize and before execution of the first statement.

See_Also: $(LINK http://www.sqlite.org/c3ref/config.html).
+/
void config(Args...)(int code, Args args)
{
    auto result = sqlite3_config(code, args); 
    enforce(result == SQLITE_OK,
            new SqliteException("Configuration: error %s".format(result)));
}
version (D_Ddoc)
{
    ///
    unittest
    {
        config(SQLITE_CONFIG_MULTITHREAD);

        // Setup a logger callback function
        config(SQLITE_CONFIG_LOG,
            function(void* p, int code, const(char*) msg)
            {
                import std.stdio;
                writefln("%05d | %s", code, msg.to!string);
            },
            null);
        initialize();
    }
}
else
{
    unittest
    {
        config(SQLITE_CONFIG_MULTITHREAD);
        config(SQLITE_CONFIG_LOG, 
               function(void* p, int code, const(char*) msg) {}, null);
        initialize();
    }
}


/++
A caracteristic of user-defined functions or aggregates.
+/
enum Deterministic
{
    /++
    The returned value is the same if the function is called with the same parameters.
    +/
    yes = 0x800,

    /++
    The returned value can vary even if the function is called with the same parameters.
    +/
    no = 0
}


/++
An SQLite database connection.

This struct is a reference-counted wrapper around a $(D sqlite3*) pointer.
+/
struct Database
{
private:
    struct _Payload
    {
        sqlite3* handle;
        void* progressHandler;

        this(sqlite3* handle) @safe pure nothrow
        {
            this.handle = handle;
        }

        ~this()
        {
            if (handle)
            {
                auto result = sqlite3_close(handle);
                enforce(result == SQLITE_OK, new SqliteException(errmsg(handle), result));
            }
            handle = null;
            ptrFree(progressHandler);
        }

        @disable this(this);
        void opAssign(_Payload) { assert(false); }
    }

    alias RefCounted!(_Payload, RefCountedAutoInitialize.no) Payload;
    Payload p;

public:
    /++
    Opens a database connection.

    Params:
        path = The path to the database file. In recent versions of SQLite, the path can be
        an URI with options.

        flags = Options flags.

    See_Also: $(LINK http://www.sqlite.org/c3ref/open.html) to know how to use the flags
    parameter or to use path as a file URI if the current configuration allows it.
    +/
    this(string path, int flags = SQLITE_OPEN_READWRITE | SQLITE_OPEN_CREATE)
    {
        sqlite3* hdl;
        auto result = sqlite3_open_v2(path.toStringz, &hdl, flags, null);
        p = Payload(hdl);
        enforce(result == SQLITE_OK,
                new SqliteException(p.handle
                            ? errmsg(p.handle)
                            : "Error opening the database", result));
    }

    /++
    Gets the SQLite internal _handle of the database connection.
    +/
    sqlite3* handle() @property @safe pure nothrow
    {
        return p.handle;
    }

    /++
    Gets the path associated with an attached database.

    Params:
        database = The name of an attached database.

    Returns: The absolute path of the attached database.
        If there is no attached database, or if database is a temporary or
        in-memory database, then null is returned.
    +/
    string attachedFilePath(string database = "main")
    {
        return sqlite3_db_filename(p.handle, database.toStringz).to!string;
    }

    /++
    Gets the read-only status of an attached database.

    Params:
        database = The name of an attached database.
    +/
    bool isReadOnly(string database = "main")
    {
        int ret = sqlite3_db_readonly(p.handle, "main");
        enforce(ret >= 0, new SqliteException("Database not found: %s".format(database)));
        return ret == 1;
    }

    /++
    Gets metadata for a specific table column of an attached database.

    Params:
        table = The name of the table.

        column = The name of the column.

        database = The name of a database attached. If null, then all attached databases
        are searched for the table using the same algorithm used by the database engine
        to resolve unqualified table references.
    +/
    ColumnMetadata tableColumnMetadata(string table, string column, string database = "main")
    {
        ColumnMetadata data;
        char* pzDataType, pzCollSeq;
        int notNull, primaryKey, autoIncrement;
        auto result = sqlite3_table_column_metadata(p.handle,
                                                 database.toStringz,
                                                 table.toStringz,
                                                 column.toStringz,
                                                 &pzDataType,
                                                 &pzCollSeq,
                                                 &notNull,
                                                 &primaryKey,
                                                 &autoIncrement);
        data.declaredTypeName = pzDataType.to!string;
        data.collationSequenceName = pzCollSeq.to!string;
        data.isNotNull = cast(bool) notNull;
        data.isPrimaryKey = cast(bool) primaryKey;
        data.isAutoIncrement = cast(bool) autoIncrement;
        enforce(result == SQLITE_OK, new SqliteException(errmsg(p.handle), result));
        return data;
    }
    unittest
    {
        auto db = Database(":memory:");
        db.run("CREATE TABLE test (id INTEGER PRIMARY KEY AUTOINCREMENT,
                val FLOAT NOT NULL)");
        assert(db.tableColumnMetadata("test", "id") ==
               ColumnMetadata("INTEGER", "BINARY", false, true, true));
        assert(db.tableColumnMetadata("test", "val") ==
               ColumnMetadata("FLOAT", "BINARY", true, false, false));
    }

    /++
    Explicitly closes the database.

    After this function has been called successfully, using the database or one of its
    prepared statement is an error.
    +/
    void close()
    {
        auto result = sqlite3_close(handle);
        enforce(result == SQLITE_OK, new SqliteException(errmsg(p.handle), result));
        p.handle = null;
    }

    /++
    Executes a single SQL statement and returns the results directly. It's the equivalent
    of $(D prepare(sql).execute()).

    The results become undefined when the Database goes out of scope and is destroyed.
    +/
    ResultRange execute(string sql)
    {
        return prepare(sql).execute();
    }
    ///
    unittest
    {
        auto db = Database(":memory:");
        db.execute("VACUUM");
    }

    /++
    Runs an SQL script that can contain multiple statements.

    Params:
        sql = The code of the script.

        dg = A delegate to call for each statement to handle the results. The passed
        ResultRange will be empty if a statement doesn't return rows. If the delegate
        return false, the execution is aborted.
    +/
    void run(string sql, scope bool delegate(ResultRange) dg = null)
    {
        foreach (statement; sql.byStatement)
        {
            auto stmt = prepare(statement);
            auto results = stmt.execute();
            if (dg && !dg(results))
                return;
        }
    }
    ///
    unittest
    {
        auto db = Database(":memory:");
        db.run(`CREATE TABLE test1 (val INTEGER);
                CREATE TABLE test2 (val FLOAT);
                DROP TABLE test1;
                DROP TABLE test2;`);
    }

    /++
    Prepares (compiles) a single SQL statement and returngs it, so that it can be bound to
    values before execution.

    The statement becomes invalid if the Database goes out of scope and is destroyed.
    +/
    Statement prepare(string sql)
    {
        return Statement(p.handle, sql);
    }

    /// Convenience functions equivalent to an SQL statement.
    void begin() { execute("BEGIN"); }
    /// Ditto
    void commit() { execute("COMMIT"); }
    /// Ditto
    void rollback() { execute("ROLLBACK"); }

    /++
    Returns the rowid of the last INSERT statement.
    +/
    long lastInsertRowid()
    {
        return sqlite3_last_insert_rowid(p.handle);
    }

    /++
    Gets the number of database rows that were changed, inserted or deleted by the most
    recently executed SQL statement.
    +/
    int changes() @property nothrow
    {
        assert(p.handle);
        return sqlite3_changes(p.handle);
    }

    /++
    Gets the number of database rows that were changed, inserted or deleted since the
    database was opened.
    +/
    int totalChanges() @property nothrow
    {
        assert(p.handle);
        return sqlite3_total_changes(p.handle);
    }

    /++
    Gets the SQLite error code of the last operation.
    +/
    int errorCode() @property nothrow
    {
        return p.handle ? sqlite3_errcode(p.handle) : 0;
    }

    /++
    Enables or disables loading extensions.
    +/
    void enableLoadExtensions(bool enable = true)
    {
        enforce(sqlite3_enable_load_extension(p.handle, enable) == SQLITE_OK,
                new SqliteException("Could not enable loading extensions."));
    }

    /++
    Loads an extension.

    Params:
        path = The path of the extension file.

        entryPoint = The name of the entry point function. If null is passed, SQLite
        uses the name of the extension file as the entry point.
    +/
    void loadExtension(string path, string entryPoint = null)
    {
        auto ret = sqlite3_load_extension(p.handle,
                                          path.toStringz,
                                          entryPoint.toStringz,
                                          null);
        enforce(ret == SQLITE_OK,
                new SqliteException("Could load extension: %s:%s",
                    .format(entryPoint, path)));        
    }

    /++
    Creates and registers a new function in the database.

    If a function with the same name and the same arguments already exists, it is replaced
    by the new one.

    The memory associated with the function will be released when the database connection
    is closed.

    Params:
        name = The name that the function will have in the database; this name defaults to
        the identifier of $(D_PARAM fun).

        fun = a $(D delegate) or $(D function) that implements the function. $(D_PARAM fun)
        must satisfy these criteria:
            $(UL
                $(LI It must not be a variadic.)
                $(LI Its arguments must all have a type that is compatible with SQLite types:
                boolean, integral, floating point, string, or array of bytes (BLOB types).)
                $(LI It can have only one parameter of type $(D void*) and it must be the
                last one.)
                $(LI Its return value must also be of a compatible type.)
            )

        det = Tells SQLite whether the result of the function is deterministic, i.e. if the
        result is the same when called with the same parameters. Recent versions of SQLite
        perform optimizations based on this. Set to $(D Deterministic.no) otherwise.

    See_Also: $(LINK http://www.sqlite.org/c3ref/create_function.html).
    +/
    void createFunction(string name, T)(T fun, Deterministic det = Deterministic.yes)
    {
        static assert(isCallable!fun, "expecting a callable");
        static assert(variadicFunctionStyle!(fun) == Variadic.no,
            "variadic functions are not supported");

        alias ReturnType!fun RT;
        static assert(!is(RT == void), "function must not return void");

        alias PT = staticMap!(Unqual, ParameterTypeTuple!fun);

        enum x_func = q{
            extern(C) static
            void @{name}_x_func(sqlite3_context* context, int argc, sqlite3_value** argv)
            {
                PT args;
                int type, n;
                @{blob}

                @{block_read_values}

                auto ptr = sqlite3_user_data(context);

                try
                {
                    auto tmp = delegateUnwrap!T(ptr)(args);
                    mixin(block_return_result!RT);
                }
                catch (Exception e)
                {
                    auto txt = "error in function @{name}(): " ~ e.msg;
                    sqlite3_result_error(context, txt.toStringz, -1);
                }
            }
        };
        enum x_func_mix = render(x_func, [
            "name": name,
            "blob": staticIndexOf!(ubyte[], PT) >= 0 ? q{ubyte[] blob;} : "",
            "block_read_values": block_read_values!(PT.length, name, PT)
        ]);
        mixin(x_func_mix);

        assert(p.handle);
        auto result = sqlite3_create_function_v2(
            p.handle,
            name.toStringz,
            PT.length,
            SQLITE_UTF8 | det,
            delegateWrap(fun),
            mixin("&%s_x_func".format(name)),
            null,
            null,
            &ptrFree
        );
        enforce(result == SQLITE_OK, new SqliteException(errmsg(p.handle), result));
    }
    ///
    unittest
    {
        string fmt = "Hello, %s!";
        string my_msg(string name)
        {
            return fmt.format(name);
        }
        auto db = Database(":memory:");
        db.createFunction!"msg"(&my_msg);
        auto msg = db.execute("SELECT msg('John')").oneValue!string;
        assert(msg == "Hello, John!");
    }

    /++
    Creates and registers a new aggregate function in the database.

    Params:
        T = The $(D struct) type implementing the aggregate. T must be default-construtible
        (a POD type) and implement at least these two methods: $(D accumulate) and $(D result).

        name = The name that the aggregate function will have in the database.

        det = Tells SQLite whether the result of the function is deterministic, i.e. if the
        result is the same when called with the same parameters. Recent versions of SQLite
        perform optimizations based on this. Set to $(D Deterministic.no) otherwise.

    See_Also: $(LINK http://www.sqlite.org/c3ref/create_function.html).
    +/
    void createAggregate(T, string name)(Deterministic det = Deterministic.yes)
    {
        static assert(isAggregateType!T,
            name ~ " should be an aggregate type");
        static assert(__traits(isPOD, T),
            name ~ " should be a POD type");
        static assert(is(typeof(T.accumulate) == function),
            name ~ " shoud have a method named accumulate");
        static assert(is(typeof(T.result) == function),
            name ~ " shoud have a method named result");
        static assert(variadicFunctionStyle!(T.accumulate) == Variadic.no,
            "variadic functions are not supported");
        static assert(variadicFunctionStyle!(T.result) == Variadic.no,
            "variadic functions are not supported");

        alias staticMap!(Unqual, ParameterTypeTuple!(T.accumulate)) PT;
        alias ReturnType!(T.result) RT;

        enum x_step = q{
            extern(C) static
            void @{name}_step(sqlite3_context* context, int argc, sqlite3_value** argv)
            {
                auto aggregate = cast(T*) sqlite3_aggregate_context(context, T.sizeof);
                if (!aggregate)
                {
                    sqlite3_result_error_nomem(context);
                    return;
                }

                PT args;
                int type;
                @{blob}

                @{block_read_values}

                try
                {
                    aggregate.accumulate(args);
                }
                catch (Exception e)
                {
                    auto txt = "error in aggregate function @{name}(): " ~ e.msg;
                    sqlite3_result_error(context, txt.toStringz, -1);
                }
            }
        };
        enum x_step_mix = render(x_step, [
            "name": name,
            "blob": staticIndexOf!(ubyte[], PT) >= 0 ? q{ubyte[] blob;} : "",
            "block_read_values": block_read_values!(PT.length, name, PT)
        ]);
        mixin(x_step_mix);

        enum x_final = q{
            extern(C) static void @{name}_final(sqlite3_context* context)
            {
                auto aggregate = cast(T*) sqlite3_aggregate_context(context, T.sizeof);
                if (!aggregate)
                {
                    sqlite3_result_error_nomem(context);
                    return;
                }

                try
                {
                    auto tmp = aggregate.result();
                    mixin(block_return_result!RT);
                }
                catch (Exception e)
                {
                    auto txt = "error in aggregate function @{name}(): " ~ e.msg;
                    sqlite3_result_error(context, txt.toStringz, -1);
                }
            }
        };
        enum x_final_mix = render(x_final, ["name": name]);
        mixin(x_final_mix);

        assert(p.handle);
        auto result = sqlite3_create_function_v2(
            p.handle,
            name.toStringz,
            PT.length,
            SQLITE_UTF8 | det,
            null,
            null,
            mixin(format("&%s_step", name)),
            mixin(format("&%s_final", name)),
            null
        );
        enforce(result == SQLITE_OK, new SqliteException(errmsg(p.handle), result));
    }
    ///
    unittest // Aggregate creation
    {
        import std.array : appender, join;

        static struct Joiner
        {
            Appender!(string[]) app;
            string separator;

            void accumulate(string word, string sep)
            {
                separator = sep;
                app.put(word);
            }

            string result()
            {
                return join(app.data, separator);
            }
        }

        auto db = Database(":memory:");
        db.execute("CREATE TABLE test (word TEXT)");
        db.createAggregate!(Joiner, "strjoin");

        auto statement = db.prepare("INSERT INTO test VALUES (?)");
        auto list = ["My", "cat", "is", "black"];
        foreach (word; list)
        {
            statement.bind(1, word);
            statement.execute();
            statement.reset();
        }

        auto text = db.execute("SELECT strjoin(word, '-') FROM test").oneValue!string;
        assert(text == "My-cat-is-black");
    }

    /++
    Creates and registers a collation function in the database.

    Params:
        fun = An alias to the D implementation of the function. The function $(D_PARAM fun)
        must satisfy these criteria:
            $(UL
                $(LI If s1 is less than s2, $(D ret < 0).)
                $(LI If s1 is equal to s2, $(D ret == 0).)
                $(LI If s1 is greater than s2, $(D ret > 0).)
                $(LI If s1 is equal to s2, then s2 is equal to s1.)
                $(LI If s1 is equal to s2 and s2 is equal to s3, then s1 is equal to s3.)
                $(LI If s1 is less than s2, then s2 is greater than s1.)
                $(LI If s1 is less than s2 and s2 is less than s3, then s1 is less than s3.)
            )

        name = The name that the function will have in the database; this name defaults to
        the identifier of $(D_PARAM fun).

    See_Also: $(LINK http://www.sqlite.org/lang_aggfunc.html)
    +/
    void createCollation(string name, T)(T fun)
    {
        static assert(isCallable!fun, "expecting a callable");
        static assert(variadicFunctionStyle!(fun) == Variadic.no,
            "variadic functions are not supported");

        alias ParameterTypeTuple!fun PT;
        static assert(isSomeString!(PT[0]),
            "the first argument of function " ~ name ~ " should be a string");
        static assert(isSomeString!(PT[1]),
            "the second argument of function " ~ name ~ " should be a string");
        static assert(isImplicitlyConvertible!(ReturnType!fun, int),
            "function " ~ name ~ " should return a value convertible to an int");

        enum x_compare = q{
            extern (C) static
            int @{name}_x_compare(void* ptr,
                                  int n1, const(void*) str1,
                                  int n2, const(void*) str2)
            {
                auto dg = delegateUnwrap!T(ptr);
                char[] s1, s2;
                s1.length = n1;
                s2.length = n2;
                memcpy(s1.ptr, str1, n1);
                memcpy(s2.ptr, str2, n2);
                return dg(cast(immutable) s1, cast(immutable) s2);
            }
        };
        mixin(render(x_compare, ["name": name]));

        assert(p.handle);
        auto result = sqlite3_create_collation_v2(
            p.handle,
            name.toStringz,
            SQLITE_UTF8,
            delegateWrap(fun),
            mixin("&%s_x_compare".format(name)),
            &ptrFree
        );
        enforce(result == SQLITE_OK, new SqliteException(errmsg(p.handle), result));
    }
    ///
    unittest // Collation creation
    {
        static int my_collation(string s1, string s2)
        {
            import std.uni;
            return icmp(s1, s2);
        }

        auto db = Database(":memory:");
        db.createCollation!"my_coll"(&my_collation);
        db.execute("CREATE TABLE test (word TEXT)");

        auto statement = db.prepare("INSERT INTO test (word) VALUES (?)");
        foreach (word; ["straße", "strasses"])
        {
            statement.bind(1, word);
            statement.execute();
            statement.reset();
        }

        auto word = db.execute("SELECT word FROM test ORDER BY word COLLATE my_coll")
                      .oneValue!string;
        assert(word == "straße");
    }

    /++
    Registers a delegate as the database's update hook. Any previously set hook is released.

    See_Also: $(LINK http://www.sqlite.org/c3ref/commit_hook.html).
    +/
    void setUpdateHook(scope void delegate(int type, string dbName, string tableName, long rowid) hook)
    {
        extern(C) static
        void callback(void* ptr, int type, char* dbName, char* tableName, long rowid)
        {
            return delegateUnwrap!(void delegate(int, string, string, long))(ptr)(
                type, dbName.to!string, tableName.to!string, rowid);
        }

        auto ptr = delegateWrap(hook);
        auto prev = sqlite3_update_hook(p.handle, &callback, ptr);
        ptrFree(prev);
    }
    ///
    unittest
    {
        int i;
        auto db = Database(":memory:");
        db.setUpdateHook((int type, string dbName, string tableName, long rowid) {
            assert(type == SQLITE_INSERT);
            assert(dbName == "main");
            assert(tableName == "test");
            assert(rowid == 1);
            i = 42;
        });
        db.execute("CREATE TABLE test (val INTEGER)");
        db.execute("INSERT INTO test VALUES (100)");
        assert(i == 42);
    }

    /++
    Registers a delegate as the database's commit or rollback hook.
    Any previously set hook is released.

    Params:        
        hook = For the commit hook, a delegate that should return 0 if the operation must be
        aborted or another value if it can continue.

    See_Also: $(LINK http://www.sqlite.org/c3ref/commit_hook.html).
    +/
    void setCommitHook(int delegate() hook)
    {
        extern(C) static int callback(void* ptr)
        {
            return delegateUnwrap!(int delegate())(ptr)();
        }

        auto ptr = delegateWrap(hook);
        auto prev = sqlite3_commit_hook(p.handle, &callback, ptr);
        ptrFree(prev);
    }
    /// Ditto
    void setRollbackHook(void delegate() hook)
    {
        extern(C) static void callback(void* ptr)
        {
            delegateUnwrap!(void delegate())(ptr)();
        }

        auto ptr = delegateWrap(hook);
        auto prev = sqlite3_rollback_hook(p.handle, &callback, ptr);
        ptrFree(prev);
    }
    ///
    unittest
    {
        int i;
        auto db = Database(":memory:");
        db.setCommitHook({ i = 42; return SQLITE_OK; });
        db.setRollbackHook({ i = 666; });
        db.begin();
        db.execute("CREATE TABLE test (val INTEGER)");
        db.rollback();
        assert(i == 666);
        db.begin();
        db.execute("CREATE TABLE test (val INTEGER)");
        db.commit();
        assert(i == 42);
    }

    /++
    Sets the progress handler.
    Any previously set handler is released.

    Params:        
        pace = The approximate number of virtual machine instructions that are
        evaluated between successive invocations of the handler.

        handler = A delegate that should return 0 if the operation must be
        aborted or another value if it can continue.

    See_Also: $(LINK http://www.sqlite.org/c3ref/commit_hook.html).
    +/
    void setProgressHandler(int pace, int delegate() handler)
    {
        extern(C) static int callback(void* ptr)
        {
            return delegateUnwrap!(int delegate())(ptr)();
        }

        ptrFree(p.progressHandler);
        auto ptr = delegateWrap(handler);
        sqlite3_progress_handler(p.handle, pace, &callback, ptr);
        p.progressHandler = ptr;
    }
}
///
unittest // Documentation example
{
    // Note: exception handling is left aside for clarity.

    // Open a database in memory.
    auto db = Database(":memory:");

    // Create a table
    db.execute(
        "CREATE TABLE person (
            id INTEGER PRIMARY KEY,
            name TEXT NOT NULL,
            score FLOAT,
            photo BLOB
         )"
    );

    // Populate the table

    // Prepare an INSERT statement
    auto statement = db.prepare(
        "INSERT INTO person (name, score, photo)
         VALUES (:name, :score, :photo)"
    );

    // Bind values one by one (by parameter name or index)
    statement.bind(":name", "John");
    statement.bind(":score", 77.5);
    statement.bind(3, [0xDE, 0xEA, 0xBE, 0xEF]);
    statement.execute();

    statement.reset(); // Need to reset the statement after execution.

    // Bind muliple values at once
    statement.bindAll("John", 46.8, null);
    statement.execute();

    // Count the changes
    assert(db.totalChanges == 2);

    // Count the Johns in the table.
    auto count = db.execute("SELECT count(*) FROM person WHERE name == 'John'")
                   .oneValue!long;
    assert(count == 2);

    // Read the data from the table lazily
    auto results = db.execute("SELECT * FROM person");
    foreach (row; results)
    {
        // Retrieve "id", which is the column at index 0, and contains an int,
        // e.g. using the peek function (best performance).
        auto id = row.peek!long(0);

        // Retrieve "name", e.g. using opIndex(string), which returns a ColumnData.
        auto name = row["name"].as!string;

        // Retrieve "score", which is at index 3, e.g. using the peek function.
        auto score = row.peek!double("score");

        // Retrieve "photo", e.g. using opIndex(index),
        // which returns a ColumnData.
        auto photo = row[3].as!(ubyte[]);

        // ... and use all these data!
    }

    // Read all the table in memory at once
    auto data = RowCache(db.execute("SELECT * FROM person"));
    foreach (row; data)
    {
        auto id = row[0].as!long;
        auto last = row["name"];
        auto score = row["score"].as!double;
        auto photo = row[3].as!(ubyte[]);
        // etc.
    }
}

unittest // Database construction
{
    Database db1;
    auto db2 = db1;
    db1 = Database(":memory:");
    db2 = Database("");
    auto db3 = Database(null);
    db1 = db2;
    assert(db2.p.refCountedStore.refCount == 2);
    assert(db1.p.refCountedStore.refCount == 2);
}

unittest
{
    auto db = Database(":memory:");
    assert(db.attachedFilePath("main") is null);
    db.close();
}


unittest // Execute an SQL statement
{
    auto db = Database(":memory:");
    db.run("");
    db.run("-- This is a comment!");
    db.run(";");
    db.run("ANALYZE; VACUUM;");
}

unittest // Unexpected multiple statements
{
    auto db = Database(":memory:");
    db.execute("BEGIN; CREATE TABLE test (val INTEGER); ROLLBACK;");
    assertThrown(db.execute("DROP TABLE test"));

    db.execute("CREATE TABLE test (val INTEGER); DROP TABLE test;");
    assertNotThrown(db.execute("DROP TABLE test"));

    db.execute("SELECT 1; CREATE TABLE test (val INTEGER); DROP TABLE test;");
    assertThrown(db.execute("DROP TABLE test"));
}

unittest // Multiple statements with callback
{
    auto db = Database(":memory:");
    RowCache[] rows;
    db.run("SELECT 1, 2, 3; SELECT 'A', 'B', 'C';", (ResultRange r) {
        rows ~= RowCache(r);
        return true;
    });
    assert(equal(rows[0][0], [1, 2, 3]));
    assert(equal(rows[1][0], ["A", "B", "C"]));
}


private string errmsg(sqlite3* db)
{
    return sqlite3_errmsg(db).to!string;
}

private string errmsg(sqlite3_stmt* stmt)
{
    return errmsg(sqlite3_db_handle(stmt));
}


/++
An SQLite statement execution.

This struct is a reference-counted wrapper around a $(D sqlite3_stmt*) pointer. Instances
of this struct are typically returned by $(D Database.prepare()).
+/
struct Statement
{
private:
    struct _Payload
    {
        sqlite3_stmt* handle; // null if error or empty statement

        ~this()
        {
            auto result = sqlite3_finalize(handle);
            enforce(result == SQLITE_OK, new SqliteException(errmsg(handle), result));
            handle = null;
        }

        @disable this(this);
        void opAssign(_Payload) { assert(false); }
    }
    alias RefCounted!(_Payload, RefCountedAutoInitialize.no) Payload;
    Payload p;

    this(sqlite3* dbHandle, string sql)
    {
        sqlite3_stmt* handle;
        const(char*) ptail;
        auto result = sqlite3_prepare_v2(
            dbHandle,
            sql.toStringz,
            sql.length.to!int,
            &handle,
            null
        );
        enforce(result == SQLITE_OK, new SqliteException(errmsg(dbHandle), result, sql));
        p = Payload(handle);
    }

public:
    /++
    Gets the SQLite internal _handle of the statement.
    +/
    sqlite3_stmt* handle() @property
    {
        return p.handle;
    }

    /++
    Binds values to parameters of this statement.

    Params:
        index = The index of the parameter (starting from 1).

        value = The bound _value. The type of value must be compatible with the SQLite
        types: it must be a boolean or numeric type, a string or an array.
    +/
    void bind(T)(int index, T value)
    {
        alias Unqual!T U;
        int result;

        static if (is(U == typeof(null)) || is(U == void*))
        {
            result = sqlite3_bind_null(p.handle, index);
        }
        else static if (isIntegral!U || isSomeChar!U)
        {
            result = sqlite3_bind_int64(p.handle, index, cast(long) value);
        }
        else static if (isFloatingPoint!U)
        {
            result = sqlite3_bind_double(p.handle, index, value);
        }
        else static if (isSomeString!U)
        {
            string utf8 = value.to!string;
            result = sqlite3_bind_text(p.handle,
                                       index,
                                       utf8.toStringz,
                                       utf8.length.to!int,
                                       null);
        }
        else static if (isArray!U)
        {
            if (!value.length)
                result = sqlite3_bind_null(p.handle, index);
            else
            {
				static if (isStaticArray!U)
                	auto bytes = cast(ubyte[]) value.dup;
				else
					auto bytes = cast(ubyte[]) value;
<<<<<<< HEAD
                result = sqlite3_bind_blob(core.statement,
=======
                result = sqlite3_bind_blob(p.handle,
>>>>>>> 212f3f7d
                                           index,
                                           bytes.ptr,
                                           bytes.length.to!int,
                                           null);
            }
        }
        else
            static assert(false, "cannot bind a value of type " ~ U.stringof);

        enforce(result == SQLITE_OK, new SqliteException(errmsg(p.handle), result));
    }

    /++
    Binds values to parameters of this statement.

    Params:
        name = The name of the parameter, including the ':', '@' or '$' that introduced it.

        value = The bound _value. The type of value must be compatible with the SQLite
        types: it must be a boolean or numeric type, a string or an array.

    Warning:
        While convenient, this overload of $(D bind) is less performant, because it has to
        retrieve the column index with a call to the SQLite function $(D
        sqlite3_bind_parameter_index).
    +/
    void bind(T)(string name, T value)
    {
        auto index = sqlite3_bind_parameter_index(p.handle, name.toStringz);
        enforce(index > 0, new SqliteException(format("no parameter named '%s'", name)));
        bind(index, value);
    }

    /++
    Binds all the arguments at once in order.
    +/
    void bindAll(Args...)(Args args)
    {
        foreach (index, _; Args)
            bind(index + 1, args[index]);
    }

    /++
    Clears the bindings.

    This does not reset the statement. Use $(D Statement.reset()) for this.
    +/
    void clearBindings()
    {
        if (p.handle)
        {
            auto result = sqlite3_clear_bindings(p.handle);
            enforce(result == SQLITE_OK, new SqliteException(errmsg(p.handle), result));
        }
    }

    /++
    Executes the statement and return a (possibly empty) range of results.
    +/
    ResultRange execute()
    {
        return ResultRange(this);
    }

    /++
    Resets a this statement before a new execution.

    Calling this method invalidates any $(D ResultRange) struct returned by a previous call
    to $(D Database.execute()) or $(D Statement.execute()).

    This does not clear the bindings. Use $(D Statement.clear()) for this.
    +/
    void reset()
    {
        if (p.handle)
        {
            auto result = sqlite3_reset(p.handle);
            enforce(result == SQLITE_OK, new SqliteException(errmsg(p.handle), result));
        }
    }

    /++
    Convenience function equivalent of:
    ---
    bindAll(args);
    execute();
    reset();
    ---
    +/
    void inject(Args...)(Args args)
    {
        bindAll(args);
        execute();
        reset();
    }

    /// Gets the count of bind parameters.
    int parameterCount() nothrow
    {
        if (p.handle)
            return sqlite3_bind_parameter_count(p.handle);
        else
            return 0;
    }

    /++
    Gets the name of the bind parameter at the given index.

    Returns: The name of the parameter or null is not found or out of range.
    +/
    string parameterName(int index)
    {
        if (p.handle)
            return sqlite3_bind_parameter_name(p.handle, index).to!string;
        else
            return null;
    }

    /++
    Gets the index of a bind parameter.

    Returns: The index of the parameter (the first parameter has the index 1)
    or 0 is not found or out of range.
    +/
    int parameterIndex(string name)
    {
        if (p.handle)
            return sqlite3_bind_parameter_index(p.handle, name.toStringz);
        else
            return 0;        
    }
}

unittest // Simple parameters binding
{
    auto db = Database(":memory:");
    db.execute("CREATE TABLE test (val INTEGER)");

    auto statement = db.prepare("INSERT INTO test (val) VALUES (?)");
    statement.bind(1, 42);
    statement.execute();
    statement.reset();
    statement.bind(1, 42);
    statement.execute();

    auto results = db.execute("SELECT * FROM test");
    foreach (row; results)
        assert(row.peek!int(0) == 42);
}

unittest // Multiple parameters binding
{
    auto db = Database(":memory:");
    db.execute("CREATE TABLE test (i INTEGER, f FLOAT, t TEXT)");
    auto statement = db.prepare("INSERT INTO test (i, f, t) VALUES (:i, @f, $t)");
    assert(statement.parameterCount == 3);
    statement.bind("$t", "TEXT");
    statement.bind(":i", 42);
    statement.bind("@f", 3.14);
    statement.execute();
    statement.reset();
    statement.bind(1, 42);
    statement.bind(2, 3.14);
    statement.bind(3, "TEXT");
    statement.execute();

    auto results = db.execute("SELECT * FROM test");
    foreach (row; results)
    {
        assert(row.length == 3);
        assert(row.peek!int("i") == 42);
        assert(row.peek!double("f") == 3.14);
        assert(row.peek!string("t") == "TEXT");
    }
}

unittest // Multiple parameters binding: tuples
{
    auto db = Database(":memory:");
    db.execute("CREATE TABLE test (i INTEGER, f FLOAT, t TEXT)");
    auto statement = db.prepare("INSERT INTO test (i, f, t) VALUES (?, ?, ?)");
    statement.bindAll(42, 3.14, "TEXT");
    statement.execute();

    auto results = db.execute("SELECT * FROM test");
    foreach (row; results)
    {
        assert(row.length == 3);
        assert(row.peek!int(0) == 42);
        assert(row.peek!double(1) == 3.14);
        assert(row.peek!string(2) == "TEXT");
    }
}


/++
An input range interface to access the results of the execution of a statement.

The elements of the range are $(D Row) structs. A $(D Row) is just a view of the current
row when iterating the results of a $(D ResultRange). It becomes invalid as soon as $(D
ResultRange.popFront()) is called (it contains undefined data afterwards). Use $(D
RowCache) to store the content of rows past the execution of the statement.

Instances of this struct are typically returned by $(D Database.execute()) or $(D
Statement.execute()).
+/
struct ResultRange
{
private:
    struct _Payload
    {
        Statement statement;
        int state;

        @disable this(this);
        void opAssign(_Payload) { assert(false); }
    }
    alias RefCounted!(_Payload, RefCountedAutoInitialize.no) Payload;
    Payload p;

    this(Statement statement)
    {
<<<<<<< HEAD
        core.state = sqlite3_step(core.statement);
        if (core.state != SQLITE_ROW && core.state != SQLITE_DONE)
        {
            throw new SqliteException(errmsg(core.dbHandle), core.state);
        }
=======
        p = Payload(statement);
        if (p.statement.handle !is null)
            p.state = sqlite3_step(p.statement.handle);
        else
            p.state = SQLITE_DONE;

        enforce(p.state == SQLITE_ROW || p.state == SQLITE_DONE,
                new SqliteException(errmsg(p.statement.handle), p.state));
>>>>>>> 212f3f7d
    }

public:
    /++
    Range primitives.
    +/
    bool empty() @property
    {
        assert(p.state);
        return p.state == SQLITE_DONE;
    }

    /// ditto
    Row front() @property
    {
        assert(p.state);
        enforce(!empty, new SqliteException("No rows available"));
        return Row(p.statement.handle);
    }

    /// ditto
    void popFront()
    {
        assert(p.state);
        enforce(!empty, new SqliteException("No rows available"));
        p.state = sqlite3_step(p.statement.handle);
        enforce(p.state == SQLITE_DONE || p.state == SQLITE_ROW,
                new SqliteException(errmsg(p.statement.handle), p.state));
    }

    /++
    Gets only the first value of the first row returned by the execution of the statement.
    +/
    auto oneValue(T)()
    {
        return front.peek!T(0);
    }
    ///
    unittest // One value
    {
        auto db = Database(":memory:");
        db.execute("CREATE TABLE test (val INTEGER)");
        auto count = db.execute("SELECT count(*) FROM test").oneValue!long;
        assert(count == 0);
    }
}

unittest // Refcount tests
{
    auto db = Database(":memory:");
    {
        db.execute("CREATE TABLE test (val INTEGER)");
        auto tmp = db.prepare("INSERT INTO test (val) VALUES (?)");
        tmp.bind(1, 42);
        tmp.execute();
    }

    auto results = { return db.execute("SELECT * FROM test"); }();
    assert(!results.empty);
    assert(results.oneValue!int == 42);
    results.popFront();
    assert(results.empty);
}


/++
A SQLite row, implemented as a random-access range of ColumnData.
+/
struct Row
{
    private
    {
        sqlite3_stmt* statement;
        int frontIndex;
        int backIndex;
    }

    this(sqlite3_stmt* statement) nothrow
    {
        assert(statement);
        this.statement = statement;
        backIndex = sqlite3_column_count(statement) - 1;
    }

    /// Range interface.
    bool empty() @property @safe pure nothrow
    {
        return length == 0;
    }

    /// ditto
    ColumnData front() @property
    {
        return opIndex(0);
    }

    /// ditto
    void popFront() @safe pure nothrow
    {
        frontIndex++;
    }

    /// ditto
    Row save() @property @safe pure nothrow
    {
        Row ret;
        ret.statement = statement;
        ret.frontIndex = frontIndex;
        ret.backIndex = backIndex;
        return ret;
    }

    /// ditto
    ColumnData back() @property
    {
        return opIndex(backIndex - frontIndex);
    }

    /// ditto
    void popBack() @safe pure nothrow
    {
        backIndex--;
    }

    /// ditto
    int length() @property @safe pure nothrow
    {
        return backIndex - frontIndex + 1;
    }

    /// ditto
    ColumnData opIndex(int index)
    {
        auto i = internalIndex(index);
        enforce(i >= 0 && i <= backIndex,
                new SqliteException(format("invalid column index: %d", i)));

        auto type = sqlite3_column_type(statement, i);
        final switch (type)
        {
            case SqliteType.INTEGER:
                return ColumnData(Variant(peek!long(index)));

            case SqliteType.FLOAT:
                return ColumnData(Variant(peek!double(index)));

            case SqliteType.TEXT:
                return ColumnData(Variant(peek!string(index)));

            case SqliteType.BLOB:
                return ColumnData(Variant(peek!(ubyte[])(index)));

            case SqliteType.NULL:
                return ColumnData(Variant());
        }
    }

    /++
    Returns the data of a column as a $(D ColumnData).

    Params:
        columnName = The name of the column, as specified in the prepared statement with an AS
        clause.
    +/
    ColumnData opIndex(string columnName)
    {
        return opIndex(indexForName(columnName));
    }

    /++
    Returns the data of a column.

    Contrary to $(D opIndex), the $(D peek) functions return the data directly,
    automatically cast to T, without the overhead of using a wrapped $(D Variant)
    ($(D ColumnData)).

    Params:
        T = The type of the returned data. T must be a boolean, a built-in numeric type, a
        string, an array or a Variant.

        index = The index of the column in the prepared statement or
        the name of the column, as specified in the prepared statement
        with an AS clause.

    Returns:
        A value of type T. The returned value is T.init if the data type is NULL.
        In all other cases, the data is fetched from SQLite (which returns a value 
        depending on its own conversion rules;
        see $(LINK http://www.sqlite.org/c3ref/column_blob.html) and
        $(LINK http://www.sqlite.org/lang_expr.html#castexpr)), and it is converted
        to T using $(D std.conv.to!T).

        $(TABLE
        $(TR $(TH Condition on T)
             $(TH Requested database type))
        $(TR $(TD isIntegral!T || isBoolean!T)
             $(TD INTEGER, via $(D sqlite3_column_int64)))
        $(TR $(TD isFloatingPoint!T)
             $(TD FLOAT, via $(D sqlite3_column_double)))
        $(TR $(TD isSomeString!T)
             $(TD TEXT, via $(D sqlite3_column_text)))
        $(TR $(TD isArray!T)
             $(TD BLOB, via $(D sqlite3_column_blob)))
        $(TR $(TD Other types)
             $(TD Compilation error))
        )

    Warnings:
        The result is undefined if then index is out of range.

        If the second overload is used, the names of all the columns are
        tested each time this function is called: use
        numeric indexing for better performance.
    +/
    auto peek(T)(int index)
    {
        auto i = internalIndex(index);
        static if (isBoolean!T || isIntegral!T)
        {
            return sqlite3_column_int64(statement, i).to!T;
        }
        else static if (isFloatingPoint!T)
        {
            if (sqlite3_column_type(statement, i) == SqliteType.NULL)
                return T.init;
            return sqlite3_column_double(statement, i).to!T;
        }
        else static if (isSomeString!T)
        {
            return sqlite3_column_text(statement, i).to!T;
        }
        else static if (isArray!T)
        {
            auto ptr = sqlite3_column_blob(statement, i);
            auto length = sqlite3_column_bytes(statement, i);
            ubyte[] blob;
            blob.length = length;
            memcpy(blob.ptr, ptr, length);
            return blob.to!T;
        }
        else
            static assert(false, "value cannot be converted to type " ~ T.stringof);
    }
    /// Ditto
    auto peek(T)(string columnName)
    {
        return peek!T(indexForName(columnName));
    }

    /++
    Determines the type of a particular result column in SELECT statement.

    See_Also: $(D http://www.sqlite.org/c3ref/column_database_name.html).
    +/
    SqliteType columnType(int index)
    {
        return cast(SqliteType) sqlite3_column_type(statement, internalIndex(index));
    }
    /// Ditto
    SqliteType columnType(string columnName)
    {
        return columnType(indexForName(columnName));
    }

    /++
    Determines the name of the database, table, or column that is the origin of a
    particular result column in SELECT statement.

    See_Also: $(D http://www.sqlite.org/c3ref/column_database_name.html).
    +/
    string columnDatabaseName(int index)
    {
        return sqlite3_column_database_name(statement, internalIndex(index)).to!string;
    }
    /// Ditto
    string columnDatabaseName(string columnName)
    {
        return columnDatabaseName(indexForName(columnName));
    }
    /// Ditto
    string columnTableName(int index)
    {
        return sqlite3_column_database_name(statement, internalIndex(index)).to!string;   
    }
    /// Ditto
    string columnTableName(string columnName)
    {
        return columnTableName(indexForName(columnName)); 
    }
    /// Ditto
    string columnOriginName(int index)
    {
        return sqlite3_column_origin_name(statement, internalIndex(index)).to!string;   
    }
    /// Ditto
    string columnOriginName(string columnName)
    {
        return columnOriginName(indexForName(columnName));
    }

    /++
    Determines the declared type name of a particular result column in SELECT statement.

    See_Also: $(D http://www.sqlite.org/c3ref/column_database_name.html).
    +/
    string columnDeclaredTypeName(int index)
    {
        return sqlite3_column_decltype(statement, internalIndex(index)).to!string;
    }
    /// Ditto
    string columnDeclaredTypeName(string columnName)
    {
        return columnDeclaredTypeName(indexForName(columnName));
    }

private:
    int internalIndex(int index)
    {
        return index + frontIndex;
    }

    int indexForName(string name)
    {
        foreach (i; frontIndex .. backIndex + 1)
            if (sqlite3_column_name(statement, i).to!string == name)
                return i;

        throw new SqliteException("invalid column name: '%s'".format(name));        
    }
}

version (unittest)
{
    static assert(isRandomAccessRange!Row);
    static assert(is(ElementType!Row == ColumnData));
}

unittest // Peek
{
    auto db = Database(":memory:");
    db.execute("CREATE TABLE test (value)");
    auto statement = db.prepare("INSERT INTO test VALUES(?)");
    statement.inject(null);
    statement.inject(42);
    statement.inject(3.14);
    statement.inject("ABC");
    auto blob = cast(ubyte[]) x"DEADBEEF";
    statement.inject(blob);

    import std.math : isNaN;
    auto results = db.execute("SELECT * FROM test");
    auto row = results.front;
    assert(row.peek!long(0) == 0);
    assert(row.peek!double(0).isNaN);
    assert(row.peek!string(0) is null);
    assert(row.peek!(ubyte[])(0) is null);
    results.popFront();
    row = results.front;
    assert(row.peek!long(0) == 42);
    assert(row.peek!double(0) == 42);
    assert(row.peek!string(0) == "42");
    assert(row.peek!(ubyte[])(0) == cast(ubyte[]) "42");
    results.popFront();
    row = results.front;
    assert(row.peek!long(0) == 3);
    assert(row.peek!double(0) == 3.14);
    assert(row.peek!string(0) == "3.14");
    assert(row.peek!(ubyte[])(0) == cast(ubyte[]) "3.14");
    results.popFront();
    row = results.front;
    assert(row.peek!long(0) == 0);
    assert(row.peek!double(0) == 0.0);
    assert(row.peek!string(0) == "ABC");
    assert(row.peek!(ubyte[])(0) == cast(ubyte[]) "ABC");
    results.popFront();
    row = results.front;
    assert(row.peek!long(0) == 0);
    assert(row.peek!double(0) == 0.0);
    assert(row.peek!string(0) == x"DEADBEEF");
    assert(row.peek!(ubyte[])(0) == cast(ubyte[]) x"DEADBEEF");
}

unittest // Row random-access range interface
{
    auto db = Database(":memory:");

    {
        db.execute("CREATE TABLE test (a INTEGER, b INTEGER, c INTEGER, d INTEGER)");
        auto statement = db.prepare("INSERT INTO test VALUES(?, ?, ?, ?)");
        statement.bind(1, 1);
        statement.bind(2, 2);
        statement.bind(3, 3);
        statement.bind(4, 4);
        statement.execute();
        statement.reset();
        statement.bind(1, 5);
        statement.bind(2, 6);
        statement.bind(3, 7);
        statement.bind(4, 8);
        statement.execute();
    }

    {
        auto results = db.execute("SELECT * FROM test");
        auto values = [1, 2, 3, 4, 5, 6, 7, 8];
        foreach (row; results)
        {
            while (!row.empty)
            {
                assert(row.front.as!int == values.front);
                row.popFront();
                values.popFront();
            }
        }
    }

    {
        auto results = db.execute("SELECT * FROM test");
        auto values = [4, 3, 2, 1, 8, 7, 6, 5];
        foreach (row; results)
        {
            while (!row.empty)
            {
                assert(row.back.as!int == values.front);
                row.popBack();
                values.popFront();
            }
        }
    }

    auto results = { return db.execute("SELECT * FROM test"); }();
    auto values = [1, 2, 3, 4, 5, 6, 7, 8];
    foreach (row; results)
    {
        while (!row.empty)
        {
            assert(row.front.as!int == values.front);
            row.popFront();
            values.popFront();
        }
    }
}


/++
The data retrived from a column, stored internally as a $(D Variant), which is accessible
through "$(D alias this)".
+/
struct ColumnData
{
    Variant variant;
    alias variant this;

    /++
    Returns the data converted to T. If the data is NULL, defaultValue is
    returned.
    +/
    auto as(T)(T defaultValue = T.init)
    {
        if (!variant.hasValue)
            return defaultValue;

        static if (isBoolean!T || isNumeric!T || isSomeChar!T || isSomeString!T)
        {
            return variant.coerce!T;
        }
        else static if (isArray!T)
        {
            auto a = variant.get!(ubyte[]);
            return cast(T) a;
        }
        else
            throw new SqliteException("Cannot convert value to type %s".format(T.stringof));
    }

    void toString(scope void delegate(const(char)[]) sink)
    {
        if (variant.hasValue)
            sink(variant.toString);
        else
            sink("NULL");
    }
}


unittest // Getting integral values
{
    auto db = Database(":memory:");
    db.execute("CREATE TABLE test (val INTEGER)");

    auto statement = db.prepare("INSERT INTO test (val) VALUES (?)");
    statement.bind(1, cast(byte) 42);
    statement.execute();
    statement.reset();
    statement.bind(1, 42U);
    statement.execute();
    statement.reset();
    statement.bind(1, 42UL);
    statement.execute();
    statement.reset();
    statement.bind(1, '\x2A');
    statement.execute();

    auto results = db.execute("SELECT * FROM test");
    foreach (row; results)
        assert(row.peek!long(0) == 42);
}

unittest // Getting floating point values
{
    auto db = Database(":memory:");
    db.execute("CREATE TABLE test (val FLOAT)");

    auto statement = db.prepare("INSERT INTO test (val) VALUES (?)");
    statement.bind(1, 42.0F);
    statement.execute();
    statement.reset();
    statement.bind(1, 42.0);
    statement.execute();
    statement.reset();
    statement.bind(1, 42.0L);
    statement.execute();
    statement.reset();
    statement.bind(1, "42");
    statement.execute();

    auto results = db.execute("SELECT * FROM test");
    foreach (row; results)
        assert(row.peek!double(0) == 42.0);
}

unittest // Getting text values
{
    auto db = Database(":memory:");
    db.execute("CREATE TABLE test (val TEXT)");

    auto statement = db.prepare("INSERT INTO test (val) VALUES (?)");
    statement.bind(1, "I am a text.");
    statement.execute();

    auto results = db.execute("SELECT * FROM test");
    assert(results.front.peek!string(0) == "I am a text.");
}

unittest // Getting blob values
{
    auto db = Database(":memory:");
    db.execute("CREATE TABLE test (val BLOB)");

    auto statement = db.prepare("INSERT INTO test (val) VALUES (?)");
    ubyte[] array = [1, 2, 3];
<<<<<<< HEAD
    query.bind(1, array);
    query.execute();
	query.reset();
    ubyte[3] sarray = [1, 2, 3];
    query.bind(1, sarray);
    query.execute();

    query = db.query("SELECT * FROM test");
    foreach (row; query)
=======
    statement.bind(1, array);
    statement.execute();
	statement.reset;
    ubyte[3] sarray = [1, 2, 3];
    statement.bind(1, sarray);
    statement.execute();

    auto results = db.execute("SELECT * FROM test");
    foreach (row; results)
>>>>>>> 212f3f7d
        assert(row.peek!(ubyte[])(0) ==  [1, 2, 3]);
}

unittest // Getting null values
{
    import std.math;

    auto db = Database(":memory:");
    db.execute("CREATE TABLE test (val TEXT)");

    auto statement = db.prepare("INSERT INTO test (val) VALUES (?)");
    statement.bind(1, null);
    statement.execute();

    auto results = db.execute("SELECT * FROM test");
    assert(results.front.peek!bool(0) == false);
    assert(results.front.peek!long(0) == 0);
    assert(results.front.peek!double(0).isnan);
    assert(results.front.peek!string(0) is null);
    assert(results.front.peek!(ubyte[])(0) is null);
    assert(results.front[0].as!bool == false);
    assert(results.front[0].as!long == 0);
    assert(results.front[0].as!double.isnan);
    assert(results.front[0].as!string is null);
    assert(results.front[0].as!(ubyte[]) is null);
}

/// Information about a column.
struct ColumnMetadata
{
    string declaredTypeName; ///
    string collationSequenceName; ///
    bool isNotNull; ///
    bool isPrimaryKey; ///
    bool isAutoIncrement; ///
}


/++
Caches all the results of a $(D Statement) in memory as $(D ColumnData).

Allows to iterate on the rows and their columns with an array-like interface. The rows can
be viewed as an array of $(D ColumnData) or as an associative array of $(D ColumnData)
indexed by the column names.
+/
struct RowCache
{
    struct CachedRow
    {
        ColumnData[] columns;
        alias columns this;

        int[string] columnIndexes;

        private this(Row row, int[string] columnIndexes)
        {
            this.columnIndexes = columnIndexes;

            auto colapp = appender!(ColumnData[]);
            foreach (i; 0 .. row.length)
                colapp.put(ColumnData(row[i]));
            columns = colapp.data;
        }

        ColumnData opIndex(int index)
        {
            return columns[index];
        }

        ColumnData opIndex(string name)
        {
            auto index = name in columnIndexes;
            enforce(index, new SqliteException("Unknown column name: %s".format(name)));
            return columns[*index];
        }
    }

    CachedRow[] rows;
    alias rows this;

    private int[string] columnIndexes;

    /++
    Creates and populates the cache from the results of the statement.
    +/
    this(ResultRange results)
    {
        if (!results.empty)
        {
            auto first = results.front;
            foreach (i; 0 .. first.length)
            {
                auto name = sqlite3_column_name(first.statement, i).to!string;
                columnIndexes[name] = i;
            }
        }

        auto rowapp = appender!(CachedRow[]);
        while (!results.empty)
        {
            rowapp.put(CachedRow(results.front, columnIndexes));
            results.popFront();
        }
        rows = rowapp.data;
    }
}
///
unittest
{
    auto db = Database(":memory:");
    db.execute("CREATE TABLE test (msg TEXT, num FLOAT)");

    auto statement = db.prepare("INSERT INTO test (msg, num) VALUES (?1, ?2)");
    statement.bind(1, "ABC");
    statement.bind(2, 123);
    statement.execute();
    statement.reset();
    statement.bind(1, "DEF");
    statement.bind(2, 456);
    statement.execute();

    auto results = db.execute("SELECT * FROM test");
    auto data = RowCache(results);
    assert(data.length == 2);
    assert(data[0].front.as!string == "ABC");
    assert(data[0][1].as!int == 123);
    assert(data[1]["msg"].as!string == "DEF");
    assert(data[1]["num"].as!int == 456);
}

unittest // RowCache copies
{
    auto db = Database(":memory:");
    db.execute("CREATE TABLE test (msg TEXT)");
    auto statement = db.prepare("INSERT INTO test (msg) VALUES (?)");
    statement.bind(1, "ABC");
    statement.execute();

    static getdata(Database db)
    {
        return RowCache(db.execute("SELECT * FROM test"));
    }

    auto data = getdata(db);
    assert(data.length == 1);
    assert(data[0][0].as!string == "ABC");
}


/++
Turns $(D_PARAM value) into a _literal that can be used in an SQLite expression.
+/
string literal(T)(T value)
{
    static if (is(T == typeof(null)))
        return "NULL";
    else static if (isBoolean!T)
        return value ? "1" : "0";
    else static if (isNumeric!T)
        return value.to!string();
    else static if (isSomeString!T)
        return format("'%s'", value.replace("'", "''"));
    else static if (isArray!T)
        return "'X%(%X%)'".format(cast(ubyte[]) value);
    else
        static assert(false, "cannot make a literal of a value of type " ~ T.stringof);
}
///
unittest
{
    assert(null.literal == "NULL");
    assert(false.literal == "0");
    assert(true.literal == "1");
    assert(4.literal == "4");
    assert(4.1.literal == "4.1");
    assert("foo".literal == "'foo'");
    assert("a'b'".literal == "'a''b'''");
    auto a = cast(ubyte[]) x"DEADBEEF";
    assert(a.literal == "'XDEADBEEF'");
}

/++
Exception thrown when SQLite functions return an error.
+/
class SqliteException : Exception
{
    /++
    The _code of the error that raised the exception, or 0 if this _code is not known.
    +/
    int code;

    /++
    The SQL code that raised the exception, if applicable.
    +/
    string sql;

    private this(string msg, string sql, int code,
                 string file = __FILE__, size_t line = __LINE__, Throwable next = null)
    {
        this.sql = sql;
        this.code = code;
        super(msg, file, line, next);
    }

    this(string msg, int code, string sql = null,
         string file = __FILE__, size_t line = __LINE__, Throwable next = null)
    {
        this("error %d: %s".format(code, msg), sql, code, file, line, next);
    }

    this(string msg, string sql = null,
         string file = __FILE__, size_t line = __LINE__, Throwable next = null)
    {
        this(msg, sql, 0, file, line, next);
    }
}


private:

auto byStatement(string sql)
{
    static struct ByStatement
    {
        string sql;
        size_t end;

        this(string sql)
        {
            this.sql = sql;
            end = findEnd();
        }

        bool empty()
        {
            return !sql.length;
        }

        string front()
        {
            return sql[0 .. end];
        }

        void popFront()
        {
            sql = sql[end .. $];
            end = findEnd();
        }

    private:
        size_t findEnd()
        {
            size_t pos;
            bool complete;
            do
            {
                auto tail = sql[pos .. $];
                auto offset = tail.countUntil(';') + 1;
                pos += offset;
                if (offset == 0)
                    pos = sql.length;
                auto part = sql[0 .. pos];
                complete = cast(bool) sqlite3_complete(part.toStringz);
            }
            while (!complete && pos < sql.length);
            return pos;
        }
    }

    return ByStatement(sql);
}
unittest
{
    auto sql = "CREATE TABLE test (dummy);
        CREATE TRIGGER trig INSERT ON test BEGIN SELECT 1; SELECT 'a;b'; END;
        SELECT 'c;d';;
        CREATE";
    assert(equal(sql.byStatement.map!(s => s.strip), [
        "CREATE TABLE test (dummy);",
        "CREATE TRIGGER trig INSERT ON test BEGIN SELECT 1; SELECT 'a;b'; END;",
        "SELECT 'c;d';",
        ";",
        "CREATE"
    ]));
}

struct DelegateWrapper(T)
{
    T dlg; 
}

void* delegateWrap(T)(T dlg)
    if (isCallable!T)
{
    import std.functional, core.memory;
    alias D = typeof(toDelegate(dlg));
    auto d = cast(DelegateWrapper!D*) GC.malloc(DelegateWrapper!D.sizeof);
    GC.setAttr(d, GC.BlkAttr.NO_MOVE);
    d.dlg = toDelegate(dlg);
    return cast(void*) d;
}

auto delegateUnwrap(T)(void* ptr)
    if (isCallable!T)
{
    return (cast(DelegateWrapper!T*) ptr).dlg;
}

extern(C) void ptrFree(void* ptr)
{
    import core.memory;
    if (ptr)
        GC.free(ptr);
}

// Compile-time rendering of code templates.
string render(string templ, string[string] args)
{
    string markupStart = "@{";
    string markupEnd = "}";

    string result;
    auto str = templ;
    while (true)
    {
        auto p_start = std.string.indexOf(str, markupStart);
        if (p_start < 0)
        {
            result ~= str;
            break;
        }
        else
        {
            result ~= str[0 .. p_start];
            str = str[p_start + markupStart.length .. $];

            auto p_end = std.string.indexOf(str, markupEnd);
            if (p_end < 0)
                assert(false, "Tag misses ending }");
            auto key = strip(str[0 .. p_end]);

            auto value = key in args;
            if (!value)
                assert(false, "Key '" ~ key ~ "' has no associated value");
            result ~= *value;

            str = str[p_end + markupEnd.length .. $];
        }
    }

    return result;
}

unittest // Code templates
{
    enum tpl = q{
        string @{function_name}() {
            return "Hello world!";
        }
    };
    mixin(render(tpl, ["function_name": "hello_world"]));
    static assert(hello_world() == "Hello world!");
}

/+
Helper function to translate the arguments values of a D function into Sqlite values.
+/
private static string block_read_values(size_t n, string name, PT...)()
{
    static if (n == 0)
        return null;
    else
    {
        enum index = n - 1;
        alias Unqual!(PT[index]) UT;
        static if (isBoolean!UT)
            enum templ = q{
                @{previous_block}
                args[@{index}] = sqlite3_value_int64(argv[@{index}]) != 0;
            };
        else static if (isIntegral!UT)
            enum templ = q{
                @{previous_block}
                args[@{index}] = to!(PT[@{index}])(sqlite3_value_int64(argv[@{index}]));
            };
        else static if (isFloatingPoint!UT)
            enum templ = q{
                @{previous_block}
                type = sqlite3_value_type(argv[@{index}]);
                if (type == SqliteType.NULL)
                    args[@{index}] = double.nan;
                else
                    args[@{index}] = to!(PT[@{index}])(sqlite3_value_double(argv[@{index}]));
            };
        else static if (isSomeString!UT)
            enum templ = q{
                @{previous_block}
                type = sqlite3_value_type(argv[@{index}]);
                if (type == SqliteType.NULL)
                    args[@{index}] = null;
                else
                    args[@{index}] = to!(PT[@{index}])(sqlite3_value_text(argv[@{index}]));
            };
        else static if (isArray!UT && is(Unqual!(ElementType!UT) : ubyte))
            enum templ = q{
                @{previous_block}
                type = sqlite3_value_type(argv[@{index}]);
                if (type == SqliteType.NULL)
                    args[@{index}] = null;
                else
                {
                    n = sqlite3_value_bytes(argv[@{index}]);
                    blob.length = n;
                    memcpy(blob.ptr, sqlite3_value_blob(argv[@{index}]), n);
                    args[@{index}] = to!(PT[@{index}])(blob.dup);                    
                }
            };
        else
            static assert(false, PT[index].stringof ~ " is not a compatible argument type");

        return render(templ, [
            "previous_block": block_read_values!(n - 1, name, PT),
            "index":  to!string(index),
            "n": to!string(n),
            "name": name
        ]);
    }
}

/+
Helper function to translate the return of a function into a Sqlite value.
+/
private static string block_return_result(RT...)()
{
    static if (isIntegral!RT || isBoolean!RT)
        return q{
            auto result = to!long(tmp);
            sqlite3_result_int64(context, result);
        };
    else static if (isFloatingPoint!RT)
        return q{
            import std.math;
            auto result = to!double(tmp);
            if (result.isFinite)
                sqlite3_result_double(context, result);
            else
                sqlite3_result_null(context);
        };
    else static if (isSomeString!RT)
        return q{
            auto result = to!string(tmp);
            if (result)
                sqlite3_result_text(context, result.toStringz, -1, null);
            else
                sqlite3_result_null(context);
        };
    else static if (isArray!RT && is(Unqual!(ElementType!RT) == ubyte))
        return q{
            auto result = to!(ubyte[])(tmp);
            if (result)
                sqlite3_result_blob(context, cast(void*) result.ptr, result.length.to!int, null);
            else
                sqlite3_result_null(context);
        };
    else
        static assert(false, RT.stringof ~ " is not a compatible return type");
}
<|MERGE_RESOLUTION|>--- conflicted
+++ resolved
@@ -1115,11 +1115,7 @@
                 	auto bytes = cast(ubyte[]) value.dup;
 				else
 					auto bytes = cast(ubyte[]) value;
-<<<<<<< HEAD
-                result = sqlite3_bind_blob(core.statement,
-=======
                 result = sqlite3_bind_blob(p.handle,
->>>>>>> 212f3f7d
                                            index,
                                            bytes.ptr,
                                            bytes.length.to!int,
@@ -1342,13 +1338,6 @@
 
     this(Statement statement)
     {
-<<<<<<< HEAD
-        core.state = sqlite3_step(core.statement);
-        if (core.state != SQLITE_ROW && core.state != SQLITE_DONE)
-        {
-            throw new SqliteException(errmsg(core.dbHandle), core.state);
-        }
-=======
         p = Payload(statement);
         if (p.statement.handle !is null)
             p.state = sqlite3_step(p.statement.handle);
@@ -1357,7 +1346,6 @@
 
         enforce(p.state == SQLITE_ROW || p.state == SQLITE_DONE,
                 new SqliteException(errmsg(p.statement.handle), p.state));
->>>>>>> 212f3f7d
     }
 
 public:
@@ -1909,17 +1897,6 @@
 
     auto statement = db.prepare("INSERT INTO test (val) VALUES (?)");
     ubyte[] array = [1, 2, 3];
-<<<<<<< HEAD
-    query.bind(1, array);
-    query.execute();
-	query.reset();
-    ubyte[3] sarray = [1, 2, 3];
-    query.bind(1, sarray);
-    query.execute();
-
-    query = db.query("SELECT * FROM test");
-    foreach (row; query)
-=======
     statement.bind(1, array);
     statement.execute();
 	statement.reset;
@@ -1929,7 +1906,6 @@
 
     auto results = db.execute("SELECT * FROM test");
     foreach (row; results)
->>>>>>> 212f3f7d
         assert(row.peek!(ubyte[])(0) ==  [1, 2, 3]);
 }
 
